{
    "name": "flatcurry",
    "version": "3.0.0",
    "author": "Michael Hanus <mh@informatik.uni-kiel.de>",
    "synopsis": "Libraries to deal with FlatCurry programs",
    "category": [ "Metaprogramming" ],
    "license": "BSD-3-Clause",
    "licenseFile": "LICENSE",
    "dependencies": {
<<<<<<< HEAD
        "base"          : ">= 1.0.0, < 2.0.0",
        "currypath"     : ">= 0.0.1",
        "frontend-exec" : ">= 0.0.1",
        "redblacktree"  : ">= 0.0.1",
        "wl-pprint"     : ">= 0.0.1",
        "xml"           : ">= 2.0.0"
=======
        "base"          : ">= 3.0.0, < 4.0.0",
        "currypath"     : ">= 3.0.0, < 4.0.0",
        "directory"     : ">= 3.0.0, < 4.0.0",
        "filepath"      : ">= 3.0.0, < 4.0.0",
        "frontend-exec" : ">= 3.0.0, < 4.0.0",
        "read-legacy"   : ">= 3.0.0, < 4.0.0",
        "redblacktree"  : ">= 3.0.0, < 4.0.0",
        "transformers"  : ">= 3.0.0, < 4.0.0",
        "wl-pprint"     : ">= 3.0.0, < 4.0.0",
        "xml"           : ">= 3.0.0, < 4.0.0"
>>>>>>> 59264105
    },
    "exportedModules": [ "FlatCurry.Compact", "FlatCurry.ElimNewtype",
                         "FlatCurry.Files", "FlatCurry.FlexRigid",
                         "FlatCurry.Goodies", "FlatCurry.Normalize",
                         "FlatCurry.Pretty", "FlatCurry.Read",
                         "FlatCurry.Show", "FlatCurry.Types",
                         "FlatCurry.XML" ],
    "source": {
        "git": "https://git.ps.informatik.uni-kiel.de/curry-packages/flatcurry.git",
        "tag": "$version"
    },
    "testsuite": {
        "src-dir": "test",
        "modules": [ "TestFlatCurryGoodies", "TestFlatCurryXML"
                   , "TestNormalize" ]
    }
}<|MERGE_RESOLUTION|>--- conflicted
+++ resolved
@@ -7,14 +7,6 @@
     "license": "BSD-3-Clause",
     "licenseFile": "LICENSE",
     "dependencies": {
-<<<<<<< HEAD
-        "base"          : ">= 1.0.0, < 2.0.0",
-        "currypath"     : ">= 0.0.1",
-        "frontend-exec" : ">= 0.0.1",
-        "redblacktree"  : ">= 0.0.1",
-        "wl-pprint"     : ">= 0.0.1",
-        "xml"           : ">= 2.0.0"
-=======
         "base"          : ">= 3.0.0, < 4.0.0",
         "currypath"     : ">= 3.0.0, < 4.0.0",
         "directory"     : ">= 3.0.0, < 4.0.0",
@@ -25,7 +17,6 @@
         "transformers"  : ">= 3.0.0, < 4.0.0",
         "wl-pprint"     : ">= 3.0.0, < 4.0.0",
         "xml"           : ">= 3.0.0, < 4.0.0"
->>>>>>> 59264105
     },
     "exportedModules": [ "FlatCurry.Compact", "FlatCurry.ElimNewtype",
                          "FlatCurry.Files", "FlatCurry.FlexRigid",
