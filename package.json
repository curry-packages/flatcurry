{
    "name": "flatcurry",
    "version": "3.0.0",
    "author": "Michael Hanus <mh@informatik.uni-kiel.de>",
    "synopsis": "Libraries to deal with FlatCurry programs",
    "category": [ "Metaprogramming" ],
    "license": "BSD-3-Clause",
    "licenseFile": "LICENSE",
    "dependencies": {
<<<<<<< HEAD
        "wl-pprint": ">= 2.0.0",
        "xml"      : ">= 3.0.0",
        "base"     : ">= 2.0.0"
=======
        "frontend-exec" : ">= 0.0.1",
        "wl-pprint"     : ">= 0.0.1",
        "xml"           : ">= 2.0.0"
>>>>>>> d9b4844a
    },
    "compilerCompatibility": {
        "pakcs": ">= 2.0.0",
        "kics2": ">= 2.0.0"
    },
    "exportedModules": [ "FlatCurry.Compact", "FlatCurry.Files",
                         "FlatCurry.FlexRigid", "FlatCurry.Goodies",
                         "FlatCurry.Pretty", "FlatCurry.Read",
                         "FlatCurry.Show", "FlatCurry.Types",
                         "FlatCurry.XML" ],
    "source": {
        "git": "https://git.ps.informatik.uni-kiel.de/curry-packages/flatcurry.git",
        "tag": "$version"
    },
    "testsuite": {
        "src-dir": "test",
        "modules": [  "TestFlatCurryGoodies", "TestFlatCurryXML" ]
    }
}<|MERGE_RESOLUTION|>--- conflicted
+++ resolved
@@ -7,15 +7,12 @@
     "license": "BSD-3-Clause",
     "licenseFile": "LICENSE",
     "dependencies": {
-<<<<<<< HEAD
-        "wl-pprint": ">= 2.0.0",
-        "xml"      : ">= 3.0.0",
-        "base"     : ">= 2.0.0"
-=======
-        "frontend-exec" : ">= 0.0.1",
-        "wl-pprint"     : ">= 0.0.1",
-        "xml"           : ">= 2.0.0"
->>>>>>> d9b4844a
+        "base"          : ">= 2.0.0, < 3.0.0",
+        "currypath"     : ">= 2.0.0",
+        "frontend-exec" : ">= 2.0.0",
+        "redblacktree"  : ">= 2.0.0",
+        "wl-pprint"     : ">= 2.0.0",
+        "xml"           : ">= 3.0.0"
     },
     "compilerCompatibility": {
         "pakcs": ">= 2.0.0",
