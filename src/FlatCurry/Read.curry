------------------------------------------------------------------------------
--- This library defines operations to read FlatCurry programs or interfaces
--- together with all its imported modules in the current load path.
---
--- @author Michael Hanus, Bjoern Peemoeller, Finn Teegen
<<<<<<< HEAD
--- @version December 2018
=======
--- @version November 2020
>>>>>>> 59264105
------------------------------------------------------------------------------

module FlatCurry.Read
  ( readFlatCurryInPath
  , readFlatCurryWithImports
  , readFlatCurryWithImportsInPath
  , readFlatCurryIntWithImports
  , readFlatCurryIntWithImportsInPath
  ) where

<<<<<<< HEAD
import Directory    ( getModificationTime )
import FileGoodies  ( baseName, lookupFileInPath, stripSuffix )
import FilePath     ( normalise )

=======
import Control.Monad       ( when )
import System.Directory    ( getModificationTime, getFileWithSuffix
                           , findFileWithSuffix )
import System.FilePath     ( dropExtension, normalise, takeFileName )
>>>>>>> 59264105
import System.CurryPath    ( getLoadPathForModule, lookupModuleSource )
import System.FrontendExec ( FrontendTarget (FCY), callFrontendWithParams
                           , defaultParams, setQuiet, setFullPath )

import FlatCurry.Types
import FlatCurry.Files

--- Reads a FlatCurry program together in a given load path.
--- The arguments are a load path and the name of the module.
readFlatCurryInPath :: [String] -> String -> IO Prog
readFlatCurryInPath loadpath modname = do
  [prog] <- readFlatCurryFileInPath False False loadpath modname [".fcy"]
  return prog

--- Reads a FlatCurry program together with all its imported modules.
--- The argument is the name of the main module,
--- possibly with a directory prefix.
readFlatCurryWithImports :: String -> IO [Prog]
readFlatCurryWithImports modname = do
  loadpath <- getLoadPathForModule modname
  readFlatCurryFileInPath True False loadpath (takeFileName modname) [".fcy"]

--- Reads a FlatCurry program together with all its imported modules
--- in a given load path.
--- The arguments are a load path and the name of the main module.
readFlatCurryWithImportsInPath :: [String] -> String -> IO [Prog]
readFlatCurryWithImportsInPath loadpath modname =
  readFlatCurryFileInPath True False loadpath modname [".fcy"]

--- Reads a FlatCurry interface together with all its imported module
--- interfaces.
--- The argument is the name of the main module,
--- possibly with a directory prefix.
--- If there is no interface file but a FlatCurry file (suffix ".fcy"),
--- the FlatCurry file is read instead of the interface.
readFlatCurryIntWithImports :: String -> IO [Prog]
readFlatCurryIntWithImports modname = do
  loadpath <- getLoadPathForModule modname
  readFlatCurryFileInPath True False loadpath (takeFileName modname)
                                     [".fint",".fcy"]

--- Reads a FlatCurry interface together with all its imported module
--- interfaces in a given load path.
--- The arguments are a load path and the name of the main module.
--- If there is no interface file but a FlatCurry file (suffix ".fcy"),
--- the FlatCurry file is read instead of the interface.
readFlatCurryIntWithImportsInPath :: [String] -> String -> IO [Prog]
readFlatCurryIntWithImportsInPath loadpath modname =
  readFlatCurryFileInPath True False loadpath modname [".fint",".fcy"]

-- Read a FlatCurry file (together with its imported modules if the first
-- argument is true).
-- The further arguments are the verbosity mode, the loadpath,
-- the name of the main module, and the possible suffixes
-- of the FlatCurry file (e.g., [".fint",".fcy"]).
readFlatCurryFileInPath :: Bool -> Bool -> [String] -> String -> [String]
                       -> IO [Prog]
readFlatCurryFileInPath withImp verb loadpath mod sfxs = do
  when verb $ putStr "Reading FlatCurry files "
  -- try to read the interface files directly
  eiMods <- tryReadFlatCurryFile withImp verb loadpath mod sfxs
  either (\_ -> parseFlatCurryFile withImp verb loadpath mod sfxs)
         return
         eiMods

-- Parse a FlatCurry file together with its imported modules.
-- The argument is the loadpath, the name of the main module, and the
-- possible suffixes of the FlatCurry file (e.g., [".fint",".fcy"]).
parseFlatCurryFile :: Bool -> Bool -> [String] -> String -> [String]
                   -> IO [Prog]
parseFlatCurryFile withImp verb loadpath modname suffixes = do
  when verb $
    putStrLn $ ">>>>> FlatCurry files not up-to-date, parsing module \""
                ++ modname ++ "\"..."
  callFrontendWithParams FCY
     (setQuiet True (setFullPath loadpath defaultParams)) modname
  when verb $ putStr "Reading FlatCurry files "
  eiMods <- tryReadFlatCurryFile withImp verb loadpath modname suffixes
  return (either (error . notFound) id eiMods)
 where notFound mods = "FlatCurry file not found for the following module(s): "
                         ++ unwords mods

-- Read a FlatCurry file (with all its imports if first argument is true).
-- If all files could be read,
-- then `Right progs` is returned, otherwise `Left mods` where `mods` is
-- the list of modules that could *not* be read.
tryReadFlatCurryFile :: Bool -> Bool -> [String] -> String -> [String]
                     -> IO (Either [String] [Prog])
tryReadFlatCurryFile withImp verb loadpath modname suffixes =
  if withImp
    then tryReadFlatCurryFileWithImports verb loadpath modname suffixes
    else do mProg <- tryReadFlatCurry verb loadpath modname suffixes
            return $ maybe (Left [modname]) (Right . (:[])) mProg

-- Read a FlatCurry file with all its imports. If all files could be read,
-- then `Right progs` is returned, otherwise `Left mods` where `mods` is
-- the list of modules that could *not* be read.
tryReadFlatCurryFileWithImports :: Bool -> [String] -> String -> [String]
                                -> IO (Either [String] [Prog])
tryReadFlatCurryFileWithImports verb loadpath modname suffixes =
  collect [modname] []
 where
  -- Collects all imported modules
  collect []         _       = when verb (putStrLn "done") >> return (Right [])
  collect (mod:mods) implist
    | mod `elem` implist     = collect mods implist
    | otherwise              = do
      mbProg <- tryReadFlatCurry verb loadpath mod suffixes
      case mbProg of
        Nothing                     -> return (Left [mod])
        Just prog@(Prog _ is _ _ _) -> do
          mbresults <- collect (mods ++ is) (mod:implist)
          return (either Left (Right . (prog :)) mbresults)

-- Read a single FlatCurry file for a module if it exists and is up-to-date
-- w.r.t. the source program. If no source exists, it is always assumed
-- to be up-to-date. If the source is newer then the FlatCurry file or
-- there is no FlatCurry file, the function returns `Nothing`.
tryReadFlatCurry :: Bool -> [String] -> String -> [String] -> IO (Maybe Prog)
tryReadFlatCurry verb loadpath modname suffixes = do
  mbSrc <- lookupModuleSource loadpath modname
  case mbSrc of
    Nothing -> findFileWithSuffix flattakeBaseName suffixes loadpath >>=
               maybe (return Nothing) (fmap Just  . readFlatCurryFile)
    Just (_,src) -> do
      mbFcy <- findFileWithSuffix flattakeBaseName suffixes loadpath
      case mbFcy of
        Nothing  -> return Nothing
        Just fcy -> do
          ctime <- getModificationTime src
          ftime <- getModificationTime fcy
          if ctime > ftime
            then return Nothing
            else do
              when verb $ putStr (normalise fcy ++ " ")
              fmap Just (readFlatCurryFile fcy)
 where flattakeBaseName = dropExtension (flatCurryFileName modname)<|MERGE_RESOLUTION|>--- conflicted
+++ resolved
@@ -3,11 +3,7 @@
 --- together with all its imported modules in the current load path.
 ---
 --- @author Michael Hanus, Bjoern Peemoeller, Finn Teegen
-<<<<<<< HEAD
---- @version December 2018
-=======
 --- @version November 2020
->>>>>>> 59264105
 ------------------------------------------------------------------------------
 
 module FlatCurry.Read
@@ -18,17 +14,10 @@
   , readFlatCurryIntWithImportsInPath
   ) where
 
-<<<<<<< HEAD
-import Directory    ( getModificationTime )
-import FileGoodies  ( baseName, lookupFileInPath, stripSuffix )
-import FilePath     ( normalise )
-
-=======
 import Control.Monad       ( when )
 import System.Directory    ( getModificationTime, getFileWithSuffix
                            , findFileWithSuffix )
 import System.FilePath     ( dropExtension, normalise, takeFileName )
->>>>>>> 59264105
 import System.CurryPath    ( getLoadPathForModule, lookupModuleSource )
 import System.FrontendExec ( FrontendTarget (FCY), callFrontendWithParams
                            , defaultParams, setQuiet, setFullPath )
