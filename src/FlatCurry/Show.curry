--- conflicted
+++ resolved
@@ -11,17 +11,6 @@
 ---     Curry syntax (`showCurryType`, `showCurryExpr`,...).
 ---
 --- @author Michael Hanus
-<<<<<<< HEAD
---- @version March 2019
-------------------------------------------------------------------------------
-
-{-# OPTIONS_CYMAKE -Wno-incomplete-patterns #-}
-
-module FlatCurry.Show(showFlatProg,showFlatType,showFlatFunc,
-                      showCurryType,isClassContext,
-                      showCurryExpr,showCurryId,showCurryVar)
-   where
-=======
 --- @version December 2020
 ------------------------------------------------------------------------------
 
@@ -31,7 +20,6 @@
   , showCurryExpr, showCurryId, showCurryVar
   )
  where
->>>>>>> 59264105
 
 import FlatCurry.Types
 import Data.List
@@ -172,15 +160,6 @@
 --- @return the String representation of the formatted type expression
 
 showCurryType :: (QName -> String) -> Bool -> TypeExpr -> String
-<<<<<<< HEAD
-showCurryType tf nested texp = case texp of
-  FuncType t1 t2 -> maybe (showCurryType_ tf nested texp)
-                          (\ (cn,cv) -> showBracketsIf nested $
-                                cn ++ " " ++ showCurryType_ tf True cv ++
-                                " => " ++ showCurryType tf False t2)
-                          (isClassContext t1)
-  _              -> showCurryType_ tf nested texp
-=======
 showCurryType tf nested = showTypeWithClass []
  where
   showTypeWithClass cls texp = case texp of
@@ -200,7 +179,6 @@
          (intercalate ", "
             (map (\ (cn,cv) -> cn ++ " " ++ showCurryType_ tf True cv) cls)) ++
          " => " ++ showCurryType_ tf False texp
->>>>>>> 59264105
 
 --- Tests whether a FlatCurry type is a class context.
 --- If it is the case, return the class name and the type parameter
@@ -370,27 +348,6 @@
               ++ " -> " ++ showCurryExpr tf False b e ++ "\n"
 
 showCurryFiniteList :: (QName -> String) -> Int -> Expr -> [String]
-<<<<<<< HEAD
-showCurryFiniteList _  _ (Comb _ ("Prelude","[]") []) = []
-showCurryFiniteList tf b (Comb _ ("Prelude",":") [e1,e2]) =
-  showCurryExpr tf False b e1 : showCurryFiniteList tf b e2
-
--- show a string constant
-showCurryStringConstant :: Expr -> String
-showCurryStringConstant (Comb _ ("Prelude","[]") []) = []
-showCurryStringConstant (Comb _ ("Prelude",":") [e1,e2]) =
-   showCharExpr e1 ++ showCurryStringConstant e2
-
-showCharExpr :: Expr -> String
-showCharExpr (Lit (Charc c))
-  | c=='"'  = "\\\""
-  | c=='\'' = "\\\'"
-  | c=='\n' = "\\n"
-  | o < 32 || o > 126 =
-    ['\\', chr (o `div` 100 + 48), chr (((o `mod` 100) `div` 10 + 48)),
-           chr(o `mod` 10 + 48)]
-  | otherwise = [c]
-=======
 showCurryFiniteList tf b exp = case exp of
   Comb _ ("Prelude","[]") []     -> []
   Comb _ ("Prelude",":") [e1,e2] ->
@@ -404,7 +361,6 @@
   Comb _ ("Prelude",":") [Lit (Charc c), e2] ->
     showChar c ++ showCurryStringConstant e2
   _ -> error "Internal error in FlatCurry.Show.showCurryStringConstant"
->>>>>>> 59264105
  where
   showChar c
     | c=='"'  = "\\\""
